--- conflicted
+++ resolved
@@ -11,12 +11,8 @@
     'oda_api',
     'cwltool',
     'mmoda_tab_generator',
-<<<<<<< HEAD
-    'markdown'
-=======
     'markdown',
     'markdown-katex'
->>>>>>> c3c4f7cb
 ]
 
 test_req = [
